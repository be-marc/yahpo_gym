from yahpo_gym.configuration import cfg
import onnxruntime as rt
import time
import json
import copy

from pathlib import Path
from typing import Union, Dict, List
import numpy as np
from ConfigSpace.read_and_write import json as CS_json
import ConfigSpace as CS
import ConfigSpace.hyperparameters as CSH

class BenchmarkSet():

    def __init__(self, config_id: str = None, download: bool = True, active_session: bool = False,
        session: Union[rt.InferenceSession, None] = None, multithread: bool = True, check: bool = True,
        quant: float = 0.1):
        """
        Interface for a benchmark scenario. 
        Initialized with a valid key for a valid scenario and optinally an `onnxruntime.InferenceSession`.

        Parameters
        ----------
        config_id: str
            (Required) A key for `ConfigDict` pertaining to a valid benchmark scenario (e.g. `lcbench`).
        active_session: bool
            Should the benchmark run in an active `onnxruntime.InferenceSession`? Initialized to `False`.
        session: onnx.Session
            A ONNX session to use for inference. Overwrite `active_session` and sets the provided `onnxruntime.InferenceSession` as the active session.
            Initialized to `None`.
        multithread: bool
            Should the ONNX session be allowed to leverage multithreading capabilities?
            Initialized to `True` but on some HPC clusters it may be needed to set this to `False`, depending on your setup.
            Only relevant if no session is given.
        check: bool
            Should input to objective_function be checked for validity? Initialized to `True`, but can be disabled for speedups.
        """
        self.config = cfg(config_id, download=download)
        self.encoding = self._get_encoding()
        self.config_space = self._get_config_space()
        self.active_session = active_session
        self.check = check
        self.quant = quant
        self.constants = {}
        self.session = None
        self.archive = []

        if self.active_session or (session is not None):
            self.set_session(session, multithread=multithread)

    def objective_function(self, configuration: Union[Dict, List[Dict]], logging: bool = False, timedate: bool = False, multithread: bool = True):
        """
        Evaluate the surrogate for a given configuration.

        Parameters
        ----------
        configuration: Dict
            A valid dict containing hyperparameters to be evaluated. 
            Attention: `configuration` is not checked for internal validity for speed purposes.
        logging: bool
            Should the evaluation be logged in the `archive`? Initialized to `False`.
        multithread: bool
            Should the ONNX session be allowed to leverage multithreading capabilities?
            Initialized to `True` but on some HPC clusters it may be needed to set this to `False`, depending on your setup.
            Only relevant if no active session has been set.
        timdedate: bool
            Should timestamp be returned?
        """
        if not self.active_session:
            self.set_session(multithread=multithread)

        x_cont, x_cat = self._config_to_xs(configuration)
        # input & output names and dims
        input_names = [x.name for x in self.session.get_inputs()]
        output_name = self.session.get_outputs()[0].name
        results = self.session.run([output_name], {input_names[0]: x_cat, input_names[1]: x_cont})[0][0]

        results_dict = {k:v for k,v in zip(self.config.y_names, results)}
        if logging:
            timedate = time.strftime("%D|%H:%M:%S", time.localtime())
            self.archive.append({'time':timedate, 'x':configuration, 'y':results_dict})
<<<<<<< HEAD
        if timedate:
            results_dict['timedate'] = time.strftime("%D|%H:%M:%S", time.localtime())
=======
            
        del self.session # Drop session to avoid memory leaks
>>>>>>> 313b47aa

        return results_dict

    def objective_function_timed(self, configuration: Union[Dict, List[Dict]], logging: bool = False, timedate: bool = False, multithread: bool = True):
        """
        Evaluate the surrogate for a given configuration and sleep for quant * predicted runtime.
        Note, that this assumes that the predicted runtime is in seconds.

        Parameters
        ----------
        configuration: Dict
            A valid dict containing hyperparameters to be evaluated. 
            Attention: `configuration` is not checked for internal validity for speed purposes.
        logging: bool
            Should the evaluation be logged in the `archive`? Initialized to `False`.
        timdedate: bool
            Should timestamp be returned?
        multithread: bool
            Should the ONNX session be allowed to leverage multithreading capabilities?
            Initialized to `True` but on some HPC clusters it may be needed to set this to `False`, depending on your setup.
            Only relevant if no active session has been set.
        """
        start_time = time.time()
        results = self.objective_function(configuration, logging = logging, timedate = timedate, multithread = multithread)
        rt = results[self.config.runtime_name]
        offset = time.time() - start_time
        sleepit = max(rt - offset, 0) * self.quant
        time.sleep(sleepit)
        return results

    def set_constant(self, param: str, value = None):
        """
        Set a given hyperparameter to a constant.

        Parameters
        ----------
        param: str
            A valid parameter name.
        value: int | str | any
            A valid value for the parameter `param`.
        """
        hpar = self.config_space.get_hyperparameter(param)
        if not hpar.is_legal(value):
            raise Exception(f"Value {value} not allowed for parameter {param}!")
        self.constants[param] = value
    
    def set_instance(self, value):
        """
        Set an instance.

        Parameters
        ----------
        value: int | str | any
            A valid value for the parameter pertaining to the configuration. See `instances`.
        """
        self.set_constant(self.config.instance_names, value)

    def get_opt_space(self, instance:str, drop_fidelity_params:bool = True):
        """
        Get the search space to be optimized.
        Sets 'instance' as a constant instance and removes all fidelity parameters if 'drop_fidelity_params = True'.
        
        Parameters
        ----------
        instance: str
            A valid instance. See `instances`.
        drop_fidelity_params: bool
            Should fidelity params be dropped from the `opt_space`? Defaults to `True`.
        """
        # FIXME: assert instance is a valid choice
        csn = copy.deepcopy(self.config_space)
        hps = csn.get_hyperparameters()
        instance_names_idx = csn.get_hyperparameter_names().index(self.config.instance_names)
        hps[instance_names_idx] = CSH.Constant(self.config.instance_names, instance)
        if drop_fidelity_params:
            fidelity_params_idx = [csn.get_hyperparameter_names().index(fidelity_param) for fidelity_param in self.config.fidelity_params]
            for idx in fidelity_params_idx:
                del hps[idx]
        cnds = csn.get_conditions()
        fbds = csn.get_forbiddens()
        cs = CS.ConfigurationSpace()
        cs.add_hyperparameters(hps)
        cs.add_conditions(cnds)
        cs.add_forbidden_clauses(fbds)
        return cs

    def get_fidelity_space(self):
        """
        Get the fidelity space to be optimized for.
        """
        csn = copy.deepcopy(self.config_space)
        hps = csn.get_hyperparameters()
        fidelity_params_idx = [csn.get_hyperparameter_names().index(fidelity_param) for fidelity_param in self.config.fidelity_params]
        hps = [hps[idx] for idx in fidelity_params_idx]
        cs = CS.ConfigurationSpace()
        cs.add_hyperparameters(hps)
        return cs


    def set_session(self, session: Union[rt.InferenceSession, None] = None, multithread: bool = True):
        """
        Set the session for inference on the surrogate model.

        Parameters
        ----------
        session: onnxruntime.InferenceSession
            A ONNX session to use for inference. Overwrite `active_session` and sets the provided `onnxruntime.InferenceSession` as the active session.
            Initialized to `None`.
        multithread: bool
            Should the ONNX session be allowed to leverage multithreading capabilities?
            Initialized to `True` but on some HPC clusters it may be needed to set this to `False`, depending on your setup.
            Only relevant if no session is given.
        """
        # Either overwrite session or instantiate a new one if no active session exists
        if (session is not None):
            self.session = session
        elif (self.session is None):
            model_path = self.config.get_path("model")
            if not Path(model_path).is_file():
                raise Exception(f("ONNX file {model_path} not found!"))
            options = rt.SessionOptions()
            if not multithread:
              options.inter_op_num_threads = 1
              options.intra_op_num_threads = 1
            self.session = rt.InferenceSession(model_path, sess_options=options)

    @property
    def instances(self):
        """
        A list of valid instances for the scenario.
        """
        if self.config.instance_names is None:
            return []
        return [*self.config_space.get_hyperparameter(self.config.instance_names).choices]


    def __repr__(self):
        return f"BenchmarkSet ({self.config.config_id})"

    def _config_to_xs(self, configuration):
        if type(configuration) == CS.Configuration:
            configuration = configuration.get_dictionary()

        # Re-order:
        self.config_space._sort_hyperparameters()
        configuration = configuration.copy()
        configuration = {k: configuration.get(k) for k in self.config_space.get_hyperparameter_names() if configuration.get(k) is not None}

        if self.check:
            self.config_space.check_configuration(CS.Configuration(self.config_space, values = configuration, allow_inactive_with_values = False))

        # FIXME: This should work with configuration as a `List` of Dicts
        # Update with constants (constants overwrite configuration values)
        if len(self.constants):
            [configuration.update({k : v}) for k,v in self.constants.items()]

        # FIXME: check NA handling below
        all = self.config_space.get_hyperparameter_names()
        missing = list(set(all).difference(set(configuration.keys())))
        for hp in missing:
            value = '#na#' if hp in self.config.cat_names else 0  # '#na#' for cats, see _integer_encode below
            configuration.update({hp:value})


        x_cat = np.array([self._integer_encode(configuration[x], x) for x in self.config.cat_names if x not in self.config.drop_predict]).reshape(1, -1).astype(np.int32)
        x_cont = np.array([configuration[x] for x in self.config.cont_names]).reshape(1, -1).astype(np.float32)
        return x_cont, x_cat

    def _integer_encode(self, value, name):
        """
        Integer encode categorical variables.
        """
        # see model.py dl_from_config on how the encoding was generated and stored
        return self.encoding.get(name).get(value)

    def _get_encoding(self):
        with open(self.config.get_path("encoding"), 'r') as f:
            encoding = json.load(f)
        return encoding

    def _get_config_space(self):
        with open(self.config.get_path("config_space"), 'r') as f:
            json_string = f.read()
            cs = CS_json.read(json_string)
        return cs

    def _eval_random(self):
        cfg = self.config_space.sample_configuration().get_dictionary()
        return self.objective_function_timed(cfg)<|MERGE_RESOLUTION|>--- conflicted
+++ resolved
@@ -80,13 +80,10 @@
         if logging:
             timedate = time.strftime("%D|%H:%M:%S", time.localtime())
             self.archive.append({'time':timedate, 'x':configuration, 'y':results_dict})
-<<<<<<< HEAD
         if timedate:
             results_dict['timedate'] = time.strftime("%D|%H:%M:%S", time.localtime())
-=======
             
         del self.session # Drop session to avoid memory leaks
->>>>>>> 313b47aa
 
         return results_dict
 
