--- conflicted
+++ resolved
@@ -50,12 +50,12 @@
 
     def objective_function(self, configuration: Union[Dict, List[Dict]], logging: bool = False, multithread: bool = True):
         """
-        Evaluate the surrogate for a given configuration.
+        Evaluate the surrogate for (a) given configuration(s).
 
         Parameters
         ----------
         configuration: Dict
-            A valid dict or list of dicts containing hyperparameters to be evaluated. 
+            A valid dict or list of dicts containing hyperparameters to be evaluated.
             Attention: `configuration` is not checked for internal validity for speed purposes.
         logging: bool
             Should the evaluation be logged in the `archive`? Initialized to `False`.
@@ -64,9 +64,8 @@
             Initialized to `True` but on some HPC clusters it may be needed to set this to `False`, depending on your setup.
             Only relevant if no active session has been set.
         """
-<<<<<<< HEAD
-        if not self.active_session:
-            self.set_session()
+        if not self.active_session or self.session is None:
+            self.set_session(multithread=multithread)
 
         # Always work with a list of configurations
         if isinstance(configuration, dict):
@@ -80,43 +79,29 @@
             x_cont, x_cat = self._config_to_xs(configuration[i])
             results = self.session.run([output_name], {input_names[0]: x_cat, input_names[1]: x_cont})[0][0]
             results_dict = {k:v for k,v in zip(self.config.y_names, results)}
+            if logging:
+                timedate = time.strftime("%D|%H:%M:%S", time.localtime())
+                self.archive.append({'time':timedate, 'x':configuration[i], 'y':results_dict})
             results_list[i] = results_dict
-        return results_list
-=======
-        if not self.active_session or self.session is None:
-            self.set_session(multithread=multithread)
-
-        x_cont, x_cat = self._config_to_xs(configuration)
-        # input & output names and dims
-        input_names = [x.name for x in self.session.get_inputs()]
-        output_name = self.session.get_outputs()[0].name
-        results = self.session.run([output_name], {input_names[0]: x_cat, input_names[1]: x_cont})[0][0]
->>>>>>> f3ce903e
-
-        results_dict = {k:v for k,v in zip(self.config.y_names, results)}
-        if logging:
-            timedate = time.strftime("%D|%H:%M:%S", time.localtime())
-            self.archive.append({'time':timedate, 'x':configuration, 'y':results_dict})
-            
+
         if not self.active_session:
             self.session = None
 
-        return results_dict
+        if len(results_list) == 1:
+            results_list = results_list[0]  # return only the first dict of the list if a single configuration has been provided
+
+        return results_list
 
     def objective_function_timed(self, configuration: Union[Dict, List[Dict]], logging: bool = False, multithread: bool = True):
         """
-        Evaluate the surrogate for a given configuration and sleep for quant * predicted runtime.
-<<<<<<< HEAD
-        Not exported yet since this is not well tested right now.
-        If configuration ist a list of dicts, sleep is done after all evaluations.
-=======
+        Evaluate the surrogate for (a) given configuration(s) and sleep for quant * predicted runtime(s).
+        If configuration is a list of dicts, sleep is done after all evaluations.
         Note, that this assumes that the predicted runtime is in seconds.
->>>>>>> f3ce903e
 
         Parameters
         ----------
         configuration: Dict
-            A valid dict or list of dicts containing hyperparameters to be evaluated. 
+            A valid dict or list of dicts containing hyperparameters to be evaluated.
             Attention: `configuration` is not checked for internal validity for speed purposes.
         logging: bool
             Should the evaluation be logged in the `archive`? Initialized to `False`.
@@ -129,17 +114,15 @@
             self.quant = self._infer_quant()
             
         start_time = time.time()
-<<<<<<< HEAD
-        results = self.objective_function(configuration)
+
+        # Always work with a list of results
+        results = self.objective_function(configuration, logging = logging, multithread = multithread)
+        if isinstance(results, dict):
+            results = [results]
+
         rt = sum([result.get(self.config.runtime_name) for result in results])
         offset = time.time() - start_time
-        sleepit = (rt - offset) * self.quant
-=======
-        results = self.objective_function(configuration, logging = logging, multithread = multithread)
-        rt = results[self.config.runtime_name]
-        offset = time.time() - start_time    
         sleepit = max(rt - offset, 0) * self.quant
->>>>>>> f3ce903e
         time.sleep(sleepit)
         return results
 
@@ -154,14 +137,9 @@
         value: int | str | any
             A valid value for the parameter `param`.
         """
-<<<<<<< HEAD
-        hpar = self.config_space.get_hyperparameter(self.config.instance_names)
-        # FIXME: assert value is in hpar.choices
-=======
         hpar = self.config_space.get_hyperparameter(param)
         if not hpar.is_legal(value):
             raise Exception(f"Value {value} not allowed for parameter {param}!")
->>>>>>> f3ce903e
         self.constants[param] = value
     
     def set_instance(self, value):
@@ -258,11 +236,6 @@
         return f"BenchmarkSet ({self.config.config_id})"
 
     def _config_to_xs(self, configuration):
-<<<<<<< HEAD
-        """
-        Converts a configuration to separate array represenations of continuous and categorical values.
-        """
-=======
         if type(configuration) == CS.Configuration:
             configuration = configuration.get_dictionary()
 
@@ -275,12 +248,11 @@
             self.config_space.check_configuration(CS.Configuration(self.config_space, values = configuration, allow_inactive_with_values = False))
 
         # FIXME: This should work with configuration as a `List` of Dicts
->>>>>>> f3ce903e
         # Update with constants (constants overwrite configuration values)
         if len(self.constants):
             [configuration.update({k : v}) for k,v in self.constants.items()]
 
-        # Missing values get '#na#' for cats, 0 for everything else
+        # FIXME: check NA handling below
         all = self.config_space.get_hyperparameter_names()
         missing = list(set(all).difference(set(configuration.keys())))
         for hp in missing:
