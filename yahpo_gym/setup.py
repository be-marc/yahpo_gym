--- conflicted
+++ resolved
@@ -25,15 +25,11 @@
       license='LGPLv3',
       packages=find_packages(exclude=['contrib', 'docs', 'tests*']),
       include_package_data=True,
-<<<<<<< HEAD
       install_requires=['ConfigSpace', 'onnxruntime', 'fastdownload', 'pyyaml', 'configspace', 'json'],
-=======
-      install_requires=['ConfigSpace', 'onnxruntime', 'fastdownload'],
       extras_require={
           "test": ["pytest>=4.6","mypy", "pre-commit", "pytest-cov"],
           "docs": ["sphinx", "sphinx-gallery", "sphinx_bootstrap_theme", "numpydoc"]
       },
->>>>>>> 9208b897
       keywords=['module', 'train', 'yahpo'],
       url="https://github.com/pfistfl/yahpo_gym",
       classifiers=["Development Status :: 3 - Alpha"])