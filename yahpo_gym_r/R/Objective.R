ObjectiveYAHPO = R6::R6Class("ObjectiveYAHPO",
  inherit = bbotk::Objective,
  public = list(
    timed = NULL,
    logging = NULL,
<<<<<<< HEAD
    timedate = NULL,
=======
    multithread = NULL,
>>>>>>> 313b47aa

    initialize = function(instance, multifidelity = TRUE, py_instance_args, domain, codomain = NULL, check_values = TRUE, timed = FALSE, logging = FALSE, timedate = TRUE, multithread = FALSE) {
      assert_flag(multifidelity)
      assert_flag(check_values)
      self$timed = assert_flag(timed)
      self$logging = assert_flag(logging)
<<<<<<< HEAD
      self$timedate = assert_flag(timedate)
      assert_flag(multithread)

=======
      self$multithread = assert_flag(multithread)
>>>>>>> 313b47aa
      if (is.null(codomain)) {
        codomain = ps(y = p_dbl(tags = "minimize"))
      }
      private$.py_instance_args = assert_list(py_instance_args)

      # set constant instance / fidelities and define domain over all other values
      instance_param = self$py_instance$config$instance_names
      fidelity_params = if (!multifidelity) self$py_instance$config$fidelity_params else NULL
      pars = setdiff(domain$ids(), c(instance_param, fidelity_params))
      domain_new = ParamSet$new(domain$params[pars])
      if (domain$has_trafo) {
        domain_new$trafo = domain$trafo
      }
      if (domain$has_deps) {
        domain_new$deps = domain$deps
      }

      # define constants param_set
      cst = ps()
      if (length(instance_param)) {
        cst$add(domain$params[[instance_param]])
        cst$values = insert_named(cst$values, y = setNames(list(instance), nm = instance_param))
      }
      if (length(fidelity_params)) {
        for (fidelity_param in fidelity_params) {
          cst$add(domain$params[[fidelity_param]])
          cst$values = insert_named(cst$values, y = setNames(list(domain$params[[fidelity_param]]$upper), nm = fidelity_param))
        }
      }

      # asserts id, domain, codomain, properties
      super$initialize(
        id = paste0("YAHPO_", py_instance_args$config_id),
        domain = domain_new,
        codomain = codomain,
        properties = character(),
        constants = cst,
        check_values = assert_flag(check_values)
      )

    },
    eval = function(xs) {
      if (self$check_values) self$domain$assert(xs)
      if (is.null(private$.fun)) {
        private$.set_fun()
      }
      res = invoke(private$.fun, xs, .args = self$constants$values)
      if (self$check_values) self$codomain$assert(as.list(res)[self$codomain$ids()])
      return(res)
    },
    export = function() {
      private$.export()
    }
  ),

  private = list(
    .fun = NULL,
    .py_instance = NULL,
    .py_instance_args = NULL,
    .export = function() {
      private$.py_instance = NULL
      private$.fun = NULL
      private$.py_instance_args$onnx_session = NULL
      private$.py_instance_args$active_session = FALSE
    },
    .set_fun = function() {
      ids = self$codomain$ids()
      if (self$timedate) ids = c(ids, "timedate")
      if (self$timed) {
<<<<<<< HEAD
        private$.fun = function(xs, ...) {self$py_instance$objective_function_timed(preproc_xs(xs, ...), logging = self$logging, timedate = self$timedate)[ids]}
      } else {
        private$.fun = function(xs, ...) {self$py_instance$objective_function(preproc_xs(xs, ...), logging = self$logging, timedate = self$timedate)[ids]}
=======
        private$.fun = function(xs, ...) {self$py_instance$objective_function_timed(preproc_xs(xs, ...), logging = self$logging, multithread = self$multithread)[self$codomain$ids()]}
      } else {
        private$.fun = function(xs, ...) {self$py_instance$objective_function(preproc_xs(xs, ...), logging = self$logging, multithread = self$multithread)[self$codomain$ids()]}
>>>>>>> 313b47aa
      }
    }
  ),


  active = list(
    #' @field py_instance (`yahpogym.BenchmarkInstnace`)\cr
    #' Python object.
    py_instance = function() {
      if (is.null(private$.py_instance) | is0x0ptr(private$.py_instance)) {
        gym = reticulate::import("yahpo_gym")
        args = private$.py_instance_args
        private$.py_instance = gym$benchmark_set$BenchmarkSet(
          args$config_id, session=args$onnx_session, active_session = args$active_session,
          download = args$download, check = args$check, quant = args$quant
        )
      }
      return(private$.py_instance)
    },
    #' @field fun (`function`)\cr
    #' Objective function.
    fun = function(lhs) {
      if (!missing(lhs) && !identical(lhs, private$.fun)) stop("fun is read-only")
      private$.fun
    }
  )
)

#' @title Preprocess r object for use with python's YAHPO GYM
#' @param xs `list` \cr
#'   List of hyperparams
#' @param ... `any` \cr
#'   Named params, appended to `xs`.
#' @export
preproc_xs = function(xs, ...) {
  csts = list(...)
  xs = map(as.list(xs), function(x) {
    if (is.logical(x)) {
      as.character(x)  # NOTE: logical parameters are represented as categoricals in ConfigSpace and we fix this here
    } else {
      x
    }
  })
  keep(c(xs, csts), Negate(is.na))
}<|MERGE_RESOLUTION|>--- conflicted
+++ resolved
@@ -3,24 +3,16 @@
   public = list(
     timed = NULL,
     logging = NULL,
-<<<<<<< HEAD
     timedate = NULL,
-=======
     multithread = NULL,
->>>>>>> 313b47aa
 
     initialize = function(instance, multifidelity = TRUE, py_instance_args, domain, codomain = NULL, check_values = TRUE, timed = FALSE, logging = FALSE, timedate = TRUE, multithread = FALSE) {
       assert_flag(multifidelity)
       assert_flag(check_values)
       self$timed = assert_flag(timed)
       self$logging = assert_flag(logging)
-<<<<<<< HEAD
       self$timedate = assert_flag(timedate)
-      assert_flag(multithread)
-
-=======
       self$multithread = assert_flag(multithread)
->>>>>>> 313b47aa
       if (is.null(codomain)) {
         codomain = ps(y = p_dbl(tags = "minimize"))
       }
@@ -90,15 +82,9 @@
       ids = self$codomain$ids()
       if (self$timedate) ids = c(ids, "timedate")
       if (self$timed) {
-<<<<<<< HEAD
-        private$.fun = function(xs, ...) {self$py_instance$objective_function_timed(preproc_xs(xs, ...), logging = self$logging, timedate = self$timedate)[ids]}
+        private$.fun = function(xs, ...) {self$py_instance$objective_function_timed(preproc_xs(xs, ...), logging = self$logging, timedate = self$timedate, multithread = self$multithread)[ids]}
       } else {
-        private$.fun = function(xs, ...) {self$py_instance$objective_function(preproc_xs(xs, ...), logging = self$logging, timedate = self$timedate)[ids]}
-=======
-        private$.fun = function(xs, ...) {self$py_instance$objective_function_timed(preproc_xs(xs, ...), logging = self$logging, multithread = self$multithread)[self$codomain$ids()]}
-      } else {
-        private$.fun = function(xs, ...) {self$py_instance$objective_function(preproc_xs(xs, ...), logging = self$logging, multithread = self$multithread)[self$codomain$ids()]}
->>>>>>> 313b47aa
+        private$.fun = function(xs, ...) {self$py_instance$objective_function(preproc_xs(xs, ...), logging = self$logging, timedate = self$timedate, multithread = self$multithread)[ids]}
       }
     }
   ),
