ObjectiveYAHPO = R6::R6Class("ObjectiveYAHPO",
  inherit = bbotk::Objective,
  public = list(
    timed = NULL,
    logging = NULL,
    timedate = NULL,

<<<<<<< HEAD
    initialize = function(instance, multifidelity = TRUE, py_instance_args, domain, codomain = NULL, check_values = TRUE, timed = FALSE, logging = FALSE, timedate = TRUE) {
=======
    initialize = function(instance, multifidelity = TRUE, py_instance_args, domain, codomain = NULL, check_values = TRUE, timed = FALSE, logging = FALSE, multithread = FALSE) {
>>>>>>> 87ea4c19
      assert_flag(multifidelity)
      assert_flag(check_values)
      self$timed = assert_flag(timed)
<<<<<<< HEAD
      self$timedate = assert_flag(timedate)
      
=======
      self$logging = assert_flag(logging)
      assert_flag(multithread)
>>>>>>> 87ea4c19
      if (is.null(codomain)) {
        codomain = ps(y = p_dbl(tags = "minimize"))
      }
      private$.py_instance_args = assert_list(py_instance_args)

      # set constant instance / fidelities and define domain over all other values
      instance_param = self$py_instance$config$instance_names
      fidelity_params = if (!multifidelity) self$py_instance$config$fidelity_params else NULL
      pars = setdiff(domain$ids(), c(instance_param, fidelity_params))
      domain_new = ParamSet$new(domain$params[pars])
      if (domain$has_trafo) {
        domain_new$trafo = domain$trafo
      }
      if (domain$has_deps) {
        domain_new$deps = domain$deps
      }

      # define constants param_set
      cst = ps()
      if (length(instance_param)) {
        cst$add(domain$params[[instance_param]])
        cst$values = insert_named(cst$values, y = setNames(list(instance), nm = instance_param))
      }
      if (length(fidelity_params)) {
        for (fidelity_param in fidelity_params) {
          cst$add(domain$params[[fidelity_param]])
          cst$values = insert_named(cst$values, y = setNames(list(domain$params[[fidelity_param]]$upper), nm = fidelity_param))
        }
      }

      if (self$timed) {
        fun = function(xs, ...) {self$py_instance$objective_function_timed(preproc_xs(xs, ...), logging = logging, multithread = multithread)[self$codomain$ids()]}
      } else {
        fun = function(xs, ...) {self$py_instance$objective_function(preproc_xs(xs, ...), logging = logging, multithread = multithread)[self$codomain$ids()]}
      }

      # asserts id, domain, codomain, properties
      super$initialize(
        id = paste0("YAHPO_", py_instance_args$config_id),
        domain = domain_new,
        codomain = codomain,
        properties = character(),
        constants = cst,
        check_values = assert_flag(check_values)
      )

    },
    eval = function(xs) {
      if (self$check_values) self$domain$assert(xs)
      if (is.null(private$.fun)) {
        private$.set_fun()
      }
      res = invoke(private$.fun, xs, .args = self$constants$values)
      if (self$check_values) self$codomain$assert(as.list(res)[self$codomain$ids()])
      return(res)
    }
  ),

  private = list(
    .fun = NULL,
    .py_instance = NULL,
    .py_instance_args = NULL,
    .drop_py_instances = function() {
      private$.py_instance = NULL
      private$.fun = NULL
    },
    .set_fun = function() {
      ids = self$codomain$ids()
      if (self$timedate) ids = c(ids, "timedate")
      if (self$timed) {
        private$.fun = function(xs, ...) {self$py_instance$objective_function_timed(preproc_xs(xs, ...), logging = self$logging, timedate = self$timedate)[ids]}
      } else {
        private$.fun = function(xs, ...) {self$py_instance$objective_function(preproc_xs(xs, ...), logging = self$logging, timedate = self$timedate)[ids]}
      }
    }
  ),


  active = list(
    #' @field py_instance (`yahpogym.BenchmarkInstnace`)\cr
    #' Python object.
    py_instance = function() {
      if (is.null(private$.py_instance) | is0x0ptr(private$.py_instance)) {
        gym = reticulate::import("yahpo_gym")
        args = private$.py_instance_args
        private$.py_instance = gym$benchmark_set$BenchmarkSet(
          args$config_id, session=args$onnx_session, active_session = args$active_session,
          download = args$download, check = args$check
        )
      }
      return(private$.py_instance)
    },
    #' @field fun (`function`)\cr
    #' Objective function.
    fun = function(lhs) {
      if (!missing(lhs) && !identical(lhs, private$.fun)) stop("fun is read-only")
      private$.fun
    }
  )
)

#' @title Preprocess r object for use with python's YAHPO GYM
#' @param xs `list` \cr
#'   List of hyperparams
#' @param ... `any` \cr
#'   Named params, appended to `xs`.
#' @export
preproc_xs = function(xs, ...) {
  csts = list(...)
  xs = map(as.list(xs), function(x) {
    if (is.logical(x)) {
      as.character(x)  # NOTE: logical parameters are represented as categoricals in ConfigSpace and we fix this here
    } else {
      x
    }
  })
  keep(c(xs, csts), Negate(is.na))
}<|MERGE_RESOLUTION|>--- conflicted
+++ resolved
@@ -5,21 +5,14 @@
     logging = NULL,
     timedate = NULL,
 
-<<<<<<< HEAD
-    initialize = function(instance, multifidelity = TRUE, py_instance_args, domain, codomain = NULL, check_values = TRUE, timed = FALSE, logging = FALSE, timedate = TRUE) {
-=======
-    initialize = function(instance, multifidelity = TRUE, py_instance_args, domain, codomain = NULL, check_values = TRUE, timed = FALSE, logging = FALSE, multithread = FALSE) {
->>>>>>> 87ea4c19
+    initialize = function(instance, multifidelity = TRUE, py_instance_args, domain, codomain = NULL, check_values = TRUE, timed = FALSE, logging = FALSE, timedate = TRUE, multithread = FALSE) {
       assert_flag(multifidelity)
       assert_flag(check_values)
       self$timed = assert_flag(timed)
-<<<<<<< HEAD
+      self$logging = assert_flag(logging)
       self$timedate = assert_flag(timedate)
-      
-=======
-      self$logging = assert_flag(logging)
       assert_flag(multithread)
->>>>>>> 87ea4c19
+
       if (is.null(codomain)) {
         codomain = ps(y = p_dbl(tags = "minimize"))
       }
