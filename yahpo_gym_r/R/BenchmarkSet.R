--- conflicted
+++ resolved
@@ -227,13 +227,10 @@
       if (is.null(private$.py_instance)) {
         gym = reticulate::import("yahpo_gym")
         private$.py_instance = gym$benchmark_set$BenchmarkSet(
-<<<<<<< HEAD
           self$id, session = self$onnx_session, active_session = self$active_session,
-          download = self$download, multithread = self$multithread, check = self$check
-=======
+          download = self$download, multithread = self$multithread#, check = self$check
           config_id = self$id, session = self$onnx_session, active_session = self$active_session,
           download = self$download# , check = self$check
->>>>>>> 0217c20f
         )
       }
       return(private$.py_instance)
